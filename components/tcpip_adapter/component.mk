#
# Component Makefile
#

<<<<<<< HEAD
CFLAGS += -DLWIP_ESP8266

=======
>>>>>>> db93bceb
include $(IDF_PATH)/make/component_common.mk<|MERGE_RESOLUTION|>--- conflicted
+++ resolved
@@ -2,9 +2,4 @@
 # Component Makefile
 #
 
-<<<<<<< HEAD
-CFLAGS += -DLWIP_ESP8266
-
-=======
->>>>>>> db93bceb
 include $(IDF_PATH)/make/component_common.mk